# Subclasses setuptools.command.build_ext,
# replacing it with a SIP version that compiles .sip -> .cpp
# before calling the original build_ext command.

# Originally written by Giovanni Bajo <rasky at develer dot com>
# Based on Pyrex.Distutils, written by Graham Fawcett and Darrel Gallion.

import os
import shutil
import subprocess
import tomli

from sysconfig import get_path
from setuptools.command.build_ext import build_ext

##################################################################

def find_on_path(names, mainname):
    """From a list of names of executables, find the 1st one on a path.

    mainname is the generic name to report
    """
    path = os.getenv('PATH', os.path.defpath)
    pathparts = path.split(os.path.pathsep)
    for cmd in names:
        resolved = shutil.which(cmd)
        if resolved:
            return resolved
    raise RuntimeError('Could not find %s executable' % mainname)

def read_command_output(cmd):
    """Get text from a run command."""
    p = subprocess.Popen(
        cmd,
        stdout=subprocess.PIPE,
        universal_newlines=True)
    stdout, stderr = p.communicate()
    if p.returncode != 0:
        raise RuntimeError('Command %s returned error' % str(cmd))
    return stdout.strip()

class sip_build_ext(build_ext):

    description = ('Compile SIP descriptions, then build C/C++ extensions '
                   '(compile/link to build directory)')

    user_options = build_ext.user_options + [
        ('qmake-exe=', None,
         'override qmake executable'),
        ('qt-include-dir=', None,
         'override Qt include directory'),
        ('qt-library-dir=', None,
         'override Qt library directory'),
        ('qt-libinfix=', None,
         'override Qt infix setting'),
        ]

    def initialize_options(self):
        build_ext.initialize_options(self)
        self.qmake_exe = None
        self.qt_include_dir = None
        self.qt_library_dir = None
        self.qt_libinfix = None

    def _get_qmake(self, build_cmd):
        """Get qmake executable."""
        return (
            build_cmd.qmake_exe or
            os.environ.get('QMAKE_EXE') or
            find_on_path(
                ('qmake-qt6', 'qmake6', 'qmake', 'qmake6.exe', 'qmake.exe'),
                'qmake')
        )

    def _get_qt_inc_dir(self, build_cmd):
        """Get Qt include directory."""
        return (
            build_cmd.qt_include_dir or
            os.environ.get('QT_INCLUDE_DIR') or
            read_command_output(
                [self._get_qmake(build_cmd), '-query', 'QT_INSTALL_HEADERS'])
            )

    def _get_qt_library_dir(self, build_cmd):
        """Get Qt library directory."""
        return (
            build_cmd.qt_library_dir or
            os.environ.get('QT_LIBRARY_DIR') or
            read_command_output(
                [self._get_qmake(build_cmd), '-query', 'QT_INSTALL_LIBS'])
            )

    def _get_qt_libinfix(self, build_cmd):
        """Get QT_LIBINFIX setting.

        This is not much fun, as we have to try to find qconfig.pri,
        and parse it.
        """

        infix = build_cmd.qt_libinfix
        if infix is not None:
            return infix
        if 'QT_LIBINFIX' in os.environ:
            return os.environ['QT_LIBINFIX']

        # use this to find location of qconfig file
        archdir = read_command_output(
            [self._get_qmake(build_cmd), '-query', 'QT_INSTALL_ARCHDATA'])
        qconfig = os.path.join(archdir, 'mkspecs', 'qconfig.pri')

        libinfix = ''
        for line in open(qconfig):
            p = [x.strip() for x in line.split('=')]
            if p[0] == 'QT_LIBINFIX':
                libinfix = p[1]

        return libinfix

    def _is_qt_framework(self, build_cmd):
        """Is the Qt a framework?"""
        return os.path.exists(
            os.path.join(
                self._get_qt_library_dir(build_cmd), 'QtCore.framework'))

    def _get_cpp_includes(self, build_cmd):
        """Get list of include directories to add."""
        inc_dir = self._get_qt_inc_dir(build_cmd)
        incdirs = [inc_dir]
        for mod in ('QtCore', 'QtGui', 'QtWidgets', 'QtXml'):
            if self._is_qt_framework(build_cmd):
                incdirs.append(
                    os.path.join(
                        self._get_qt_library_dir(build_cmd),
                        mod+'.framework', 'Headers') )
            else:
                incdirs.append(os.path.join(inc_dir, mod))
        return incdirs

    def swig_sources(self, sources, extension=None):
        """Compile SIP files and setup Qt compile options."""

        if not self.extensions:
            return

        build_cmd = self.get_finalized_command('build_ext')

        # add directory of input files as include path
        indirs = list(set([os.path.dirname(x) for x in sources]))

        # Add the SIP and Qt include directories to the include path
        extension.include_dirs += indirs

        libinfix = self._get_qt_libinfix(build_cmd)

        # link against libraries
        if extension.language == 'c++':
            extension.include_dirs += self._get_cpp_includes(build_cmd)
            lib_dir = self._get_qt_library_dir(build_cmd)
            if self._is_qt_framework(build_cmd):
                # Mac OS framework
                extension.extra_link_args = [
                    '-F', os.path.join(lib_dir),
                    '-framework', 'QtGui'+libinfix,
                    '-framework', 'QtCore'+libinfix,
                    '-framework', 'QtXml'+libinfix,
                    '-framework', 'QtWidgets'+libinfix,
                    '-Wl,-rpath,@executable_path/Frameworks',
                    '-Wl,-rpath,' + lib_dir,
                ]
                extension.extra_compile_args = [
                    '-F', lib_dir,
                    '-std=c++17',
                ]
            else:
                extension.libraries = [
                    'Qt6Gui'+libinfix,
                    'Qt6Core'+libinfix,
                    'Qt6Xml'+libinfix,
                    'Qt6Widgets'+libinfix,
                ]
            extension.library_dirs = [lib_dir]

<<<<<<< HEAD
            # may cause problems with compilers which don't allow this
            if self.compiler.compiler_type == 'unix':
                extension.extra_compile_args.append('-std=c++17')
            elif self.compiler.compiler_type == 'msvc':
                extension.extra_compile_args.append('/permissive-')
                extension.extra_compile_args.append('/Zc:__cplusplus')
                extension.extra_compile_args.append('/std:c++17')

=======
>>>>>>> e0124383
        depends = extension.depends

        # Filter dependencies list: we are interested only in .sip files,
        # since the main .sip files can only depend on additional .sip
        # files. For instance, if a .h changes, there is no need to
        # run sip again.
        depends = [f for f in depends if os.path.splitext(f)[1] == '.sip']

        # Create the temporary directory if it does not exist already
        if not os.path.isdir(self.build_temp):
            os.makedirs(self.build_temp)

        # Collect the names of the source (.sip) files
        sip_sources = []
        sip_sources = [source for source in sources if source.endswith('.sip')]
        other_sources = [
            source for source in sources if not source.endswith('.sip')]
        generated_sources = []

        for sip in sip_sources:
            sip_basename = os.path.basename(sip)[:-4]
            sip_builddir = os.path.join(self.build_temp, 'sip-' + sip_basename)
            if not os.path.exists(sip_builddir) or self.force:
                os.makedirs(sip_builddir, exist_ok=True)
                self._sip_compile(sip, sip_builddir)

            # files get put in sip_builddir + modulename
            modulename = os.path.splitext(os.path.basename(sip))[0]
            dirname = os.path.join(sip_builddir, 'output', modulename)

            source_files = [
                os.path.join(dirname, fn)
                for fn in sorted(os.listdir(dirname))
                if fn.endswith(".cpp") or fn.endswith(".c")
            ]

            generated_sources.extend(source_files)

        return generated_sources + other_sources

    def _sip_compile(self, source, sip_builddir):
        """Compile sip file to sources."""

        pyqt6_include_dir = os.path.join(
            get_path('platlib'), 'PyQt6', 'bindings')
        pyqt6_toml = os.path.join(pyqt6_include_dir, 'QtCore', 'QtCore.toml')
        with open(pyqt6_toml, 'rb') as fin:
            pyqt6_cfg = tomli.load(fin)
        abi_version = pyqt6_cfg.get('sip-abi-version')

        modulename = os.path.splitext(os.path.basename(source))[0]
        srcdir = os.path.abspath(os.path.dirname(source))

        # location of sip output files
        output_dir = os.path.abspath(os.path.join(sip_builddir, 'output'))
        os.makedirs(output_dir)

        def toml_esc(s):
            s = s.replace("\\", "\\\\").replace('"', r'\"')
            return '"'+s+'"'

        toml_text=f'''
[build-system]
requires=["sip >= 6.8, <7"]
build-backend="sipbuild.api"

[tool.sip.metadata]
name="{modulename}"

[tool.sip.project]
sip-include-dirs=[{toml_esc(pyqt6_include_dir)}]
abi-version="{abi_version}"
build-dir={toml_esc(output_dir)}
sip-module="PyQt6.sip"
sip-files-dir={toml_esc(srcdir)}

[tool.sip.bindings.{modulename}]
pep484-pyi=false
protected-is-public=false
'''

        pyproject_fname = os.path.join(sip_builddir, 'pyproject.toml')
        with open(pyproject_fname, 'w') as fout:
            fout.write(toml_text)

        # generate the source files for the bindings
        build_cmd = shutil.which('sip-build')
        if not build_cmd:
            raise RuntimeError('Could not find sip-build command on PATH')
        subprocess.check_call([build_cmd, '--no-compile'], cwd=sip_builddir)

        # put sip header in correct location
        shutil.copyfile(
            os.path.join(output_dir, 'sip.h'),
            os.path.join(output_dir, modulename, 'sip.h')
        )<|MERGE_RESOLUTION|>--- conflicted
+++ resolved
@@ -180,7 +180,6 @@
                 ]
             extension.library_dirs = [lib_dir]
 
-<<<<<<< HEAD
             # may cause problems with compilers which don't allow this
             if self.compiler.compiler_type == 'unix':
                 extension.extra_compile_args.append('-std=c++17')
@@ -189,8 +188,6 @@
                 extension.extra_compile_args.append('/Zc:__cplusplus')
                 extension.extra_compile_args.append('/std:c++17')
 
-=======
->>>>>>> e0124383
         depends = extension.depends
 
         # Filter dependencies list: we are interested only in .sip files,
