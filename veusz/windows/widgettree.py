#    Copyright (C) 2010 Jeremy S. Sanders
#    Email: Jeremy Sanders <jeremy@jeremysanders.net>
#
#    This program is free software; you can redistribute it and/or modify
#    it under the terms of the GNU General Public License as published by
#    the Free Software Foundation; either version 2 of the License, or
#    (at your option) any later version.
#
#    This program is distributed in the hope that it will be useful,
#    but WITHOUT ANY WARRANTY; without even the implied warranty of
#    MERCHANTABILITY or FITNESS FOR A PARTICULAR PURPOSE.  See the
#    GNU General Public License for more details.
#
#    You should have received a copy of the GNU General Public License along
#    with this program; if not, write to the Free Software Foundation, Inc.,
#    51 Franklin Street, Fifth Floor, Boston, MA 02110-1301 USA.
###############################################################################

"""Contains a model and view for handling a tree of widgets."""

from .. import qtall as qt
from .. import utils
from .. import document

def _(text, disambiguation=None, context="WidgetTree"):
    """Translate text."""
    return qt.QCoreApplication.translate(context, text, disambiguation)

class _WidgetNode:
    """Class to represent widgets in WidgetTreeModel.

     parent: parent _WidgetNode
     widget: document widget node is representing
     children: child nodes
     data: tuple of data items, so we can see whether the node should
           be refreshed
    """

    def __init__(self, parent, widget):
        self.parent = parent
        self.widget = widget
        self.children = []
        self.data = self.getData()

    def getData(self):
        """Get the latest version of the data."""
        w = self.widget
        parenthidden = False if self.parent is None else self.parent.data[3]
        hidden = parenthidden or ("hide" in w.settings and w.settings.hide)
        return (
            w.name,
            w.typename,
            w.userdescription,
            hidden,
        )

    def __repr__(self):
        return "<_WidgetNode widget:%s>" % repr(self.widget)

class WidgetTreeModel(qt.QAbstractItemModel):
    """A model representing the widget tree structure.

    We hide the actual widgets behind a tree of _WidgetNode
    objects. The syncTree method synchronises the tree in the model to
    the tree in the document. It works out which nodes to be deleted,
    which to be added and which to be moved around. It informs the
    view that the data are being changed using the standard
    begin... and end... functions. The synchronisation code is a bit
    hairy and is hopefully correct.

    This extra layer is necessary as the model requires that the
    document underneath it can't be changed until the view knows its
    about to be changed.

    """

    def __init__(self, document, parent=None):
        """Initialise using document."""

        qt.QAbstractItemModel.__init__(self, parent)

        self.document = document

        document.signalModified.connect(self.slotDocumentModified)
        document.sigWiped.connect(self.deleteTree)

        # root node of document
        self.rootnode = _WidgetNode(None, document.basewidget)
        # map of widgets to nodes
        self.widgetnodemap = {self.rootnode.widget: self.rootnode}
        self.syncTree()

    def deleteTree(self):
        """Reset tree contents (for loading docs, etc)."""
        self.beginRemoveRows(
            self.nodeIndex(self.rootnode),
            0, len(self.rootnode.children))
        self.rootnode.widget = self.document.basewidget
        del self.rootnode.children[:]
        self.widgetnodemap = {self.rootnode.widget: self.rootnode}
        self.endRemoveRows()

    def slotDocumentModified(self):
        """The document has been changed."""
        self.syncTree()

    def syncTree(self):
        """Synchronise tree to document."""

        docwidgets = set()
        def recursecollect(widget):
            """Recursively collect widgets in document."""
            docwidgets.add(widget)
            for child in widget.children:
                recursecollect(child)

        recursecollect(self.rootnode.widget)
        self._recursiveupdate(self.rootnode.widget, docwidgets)

    def _recursiveupdate(self, widget, docwidgets):
        """Recursively remove, add and move nodes to correct place.

        widget: widget to operate below
        docwidgets: all widgets used in the document
        """

        #print('recurse', widget)
        node = self.widgetnodemap[widget]

        # delete non existent child nodes recursively
        for nch in node.children[::-1]:
            if nch.widget not in docwidgets:
                self._recursivedelete(nch)

        # now iterate over children to see whether anything has
        # changed
        for i in range(len(widget.children)):
            c = widget.children[i]
            add = False
            if c not in self.widgetnodemap:
                # need to add widget as not in doc
                #print('add', c, i, node)
                self.beginInsertRows(self.nodeIndex(node), i, i)
                self.widgetnodemap[c] = cnode = _WidgetNode(node, c)
                node.children.insert(i, cnode)
                self.endInsertRows()
                add = True

            elif (i >= len(node.children) or
                  c is not node.children[i].widget or
                  c.parent is not node.children[i].parent.widget):
                # need to move widget
                cnode = self.widgetnodemap[c]
                oldparent = cnode.parent
                oldrow = oldparent.children.index(cnode)

                # this code works because when moving, we're always
                # moving a widget to this position in the list (and
                # never backwards within this list)
                oldidx = self.nodeIndex(oldparent)
                newidx = oldidx if oldparent is node else self.nodeIndex(node)

                #print('move', oldparent, oldrow, node, i)
                self.beginMoveRows(oldidx, oldrow, oldrow, newidx, i)
                del oldparent.children[oldrow]
                node.children.insert(i, cnode)
                cnode.parent = node
                self.endMoveRows()

            if not add:
                # update data if changed
                cnode = self.widgetnodemap[c]
                data = cnode.getData()
                if cnode.data != data:
                    index = self.nodeIndex(cnode)
                    cnode.data = data
                    #print('changed', c, data)
                    self.dataChanged.emit(index, index)

            self._recursiveupdate(c, docwidgets)

        #print('rec retn')

    def _recursivedelete(self, node):
        """Recursively delete node and its children."""
        for cnode in node.children[::-1]:
            self._recursivedelete(cnode)
        parentnode = node.parent
        if parentnode is not None:
            #print('delete', node.widget)
            row = parentnode.children.index(node)
            self.beginRemoveRows(self.nodeIndex(parentnode), row, row)
            del parentnode.children[row]
            del self.widgetnodemap[node.widget]
            self.endRemoveRows()

    def columnCount(self, parent):
        """Return number of columns of data."""
        return 2

    def rowCount(self, index):
        """Return number of rows of children of index."""

        if index.isValid():
            return len(index.internalPointer().children)
        else:
            # always 1 root node
            return 1

    def data(self, index, role):
        """Return data for the index given.

        Uses the data from the _WidgetNode class.

        """

        if not index.isValid():
            return None

        column = index.column()
        data = index.internalPointer().data

        if role in (qt.Qt.ItemDataRole.DisplayRole, qt.Qt.ItemDataRole.EditRole):
            # return text for columns
            if column == 0:
                return data[0]
            elif column == 1:
                return data[1]

        elif role == qt.Qt.ItemDataRole.DecorationRole:
            # return icon for first column
            if column == 0:
                filename = 'button_%s' % data[1]
                return utils.getIcon(filename)

        elif role == qt.Qt.ItemDataRole.ToolTipRole:
            # provide tool tip showing description
            return data[2]

        elif role == qt.Qt.ItemDataRole.ForegroundRole:
            # show disabled looking text if object or any parent is hidden
            # return brush for hidden widget text, based on disabled text
            if data[3]:
                return qt.QPalette().brush(
                    qt.QPalette.ColorGroup.Disabled, qt.QPalette.ColorRole.Text)

        # return nothing
        return None

    def setData(self, index, name, role):
        """User renames object. This renames the widget."""

        if not index.isValid():
            return False

        widget = index.internalPointer().widget

        # check symbols in name
        if not utils.validateWidgetName(name):
            return False

        # check name not already used
        if widget.parent.hasChild(name):
            return False

        # actually rename the widget
        self.document.applyOperation(
            document.OperationWidgetRename(widget, name))

        self.dataChanged.emit(index, index)
        return True

    def flags(self, index):
        """What we can do with the item."""

        if not index.isValid():
            return qt.Qt.ItemFlag.ItemIsEnabled

        flags = (
            qt.Qt.ItemFlag.ItemIsEnabled | qt.Qt.ItemFlag.ItemIsSelectable |
            qt.Qt.ItemFlag.ItemIsDropEnabled
        )
        if ( index.internalPointer().parent is not None and
             index.column() == 0 ):
            # allow items other than root to be edited and dragged
            flags = flags | qt.Qt.ItemFlag.ItemIsEditable | qt.Qt.ItemFlag.ItemIsDragEnabled

        return flags

    def headerData(self, section, orientation, role):
        """Return the header of the tree."""

        if orientation == qt.Qt.Orientation.Horizontal and role == qt.Qt.ItemDataRole.DisplayRole:
            val = ('Name', 'Type')[section]
            return val
        return None

    def nodeIndex(self, node):
        row = 0 if node.parent is None else node.parent.children.index(node)
        return self.createIndex(row, 0, node)

    def index(self, row, column, parent):
        """Construct an index for a child of parent."""

        if parent.isValid():
            # normal widget
            try:
                child = parent.internalPointer().children[row]
            except IndexError:
                return qt.QModelIndex()
        else:
            # root widget
            child = self.rootnode
        return self.createIndex(row, column, child)

    def getWidgetIndex(self, widget):
        """Returns index for widget specified."""

        if widget not in self.widgetnodemap:
            return None
        node = self.widgetnodemap[widget]
        parent = node.parent
        row = 0 if parent is None else parent.children.index(node)
        return self.createIndex(row, 0, node)

    def parent(self, index):
        """Find the parent of the index given."""

        if not index.isValid():
            return qt.QModelIndex()

        parent = index.internalPointer().parent
        if parent is None:
            return qt.QModelIndex()
        else:
            gparent = parent.parent
            row = 0 if gparent is None else gparent.children.index(parent)
            return self.createIndex(row, 0, parent)

    def getSettings(self, index):
        """Return the settings for the index selected."""
        return index.internalPointer().widget.settings

    def getWidget(self, index):
        """Get associated widget for index selected."""
        return index.internalPointer().widget

    def removeRows(self, row, count, parentindex):
        """Remove widgets from parent.

        This is used by the mime dragging and dropping
        """

        if not parentindex.isValid():
            return

        parent = self.getWidget(parentindex)

        # make an operation to delete the rows
        deleteops = []
        for w in parent.children[row:row+count]:
            deleteops.append( document.OperationWidgetDelete(w) )
        op = document.OperationMultiple(deleteops, descr=_("remove widget(s)"))
        self.document.applyOperation(op)
        return True

    def supportedDropActions(self):
        """Supported drag and drop actions."""
        return qt.Qt.DropAction.MoveAction | qt.Qt.DropAction.CopyAction

    def mimeData(self, indexes):
        """Get mime data for indexes."""
        widgets = [idx.internalPointer().widget for idx in indexes]
        return document.generateWidgetsMime(widgets)

    def mimeTypes(self):
        """Accepted mime types."""
        return [document.widgetmime]

    def dropMimeData(self, mimedata, action, row, column, parentindex):
        """User drags and drops widget."""

        if action == qt.Qt.DropAction.IgnoreAction:
            return True

        data = document.getWidgetMime(mimedata)
        if data is None:
            return False

        if parentindex.isValid():
            parent = self.getWidget(parentindex)
        else:
            parent = self.document.basewidget

        # check parent supports child
        if not document.isMimeDropable(parent, data):
            return False

        # work out where row will be pasted
        startrow = row
        if row == -1:
            startrow = len(parent.children)

        op = document.OperationWidgetPaste(parent, data, index=startrow)
        self.document.applyOperation(op)
        return True

class WidgetTreeView(qt.QTreeView):
    """A model view for viewing the widgets."""

    def __init__(self, model, *args):
        qt.QTreeView.__init__(self, *args)
        self.setModel(model)
        self.expandAll()

        # stretch header
        hdr = self.header()
        hdr.setStretchLastSection(False)
        hdr.setSectionResizeMode(0, qt.QHeaderView.ResizeMode.Stretch)
        hdr.setSectionResizeMode(1, qt.QHeaderView.ResizeMode.Fixed)

        # setup drag and drop
        self.setSelectionMode(qt.QAbstractItemView.SelectionMode.ExtendedSelection)
        self.setDragEnabled(True)
        self.viewport().setAcceptDrops(True)
        self.setDropIndicatorShown(True)

    def testModifier(self, e):
        """Look for keyboard modifier for copy or move."""
        if e.modifiers() & qt.Qt.KeyboardModifier.ControlModifier:
            e.setDropAction(qt.Qt.DropAction.CopyAction)
        else:
            e.setDropAction(qt.Qt.DropAction.MoveAction)

    def handleInternalMove(self, event):
        """Handle a move inside treeview."""

        # make sure qt doesn't handle this
        event.setDropAction(qt.Qt.DropAction.IgnoreAction)
        event.ignore()

<<<<<<< HEAD
        if not self.viewport().rect().contains(event.position().toPoint()):
            return

        # get widget at event position
        index = self.indexAt(event.position().toPoint())
=======
        pos = event.position().toPoint()
        if not self.viewport().rect().contains(pos):
            return

        # get widget at event position
        index = self.indexAt(pos)
>>>>>>> e0124383
        if not index.isValid():
            index = self.rootIndex()

        # adjust according to drop indicator position
        row = -1
        posn = self.dropIndicatorPosition()
        if posn == qt.QAbstractItemView.DropIndicatorPosition.AboveItem:
            row = index.row()
            index = index.parent()
        elif posn == qt.QAbstractItemView.DropIndicatorPosition.BelowItem:
            row = index.row() + 1
            index = index.parent()

        if index.isValid():
            parent = self.model().getWidget(index)
            data = document.getWidgetMime(event.mimeData())
            if document.isMimeDropable(parent, data):
                # move the widget!
                parentpath = parent.path
                widgetpaths = document.getMimeWidgetPaths(data)
                ops = []
                r = row
                for path in widgetpaths:
                    ops.append(
                        document.OperationWidgetMove(path, parentpath, r) )
                    if r >= 0:
                        r += 1

                self.model().document.applyOperation(
                    document.OperationMultiple(ops, descr='move'))
                event.ignore()

    def dropEvent(self, e):
        """When an object is dropped on the view."""
        self.testModifier(e)

        if e.source() is self and e.dropAction() == qt.Qt.DropAction.MoveAction:
            self.handleInternalMove(e)

        qt.QTreeView.dropEvent(self, e)

    def dragMoveEvent(self, e):
        """Make items move by default and copy if Ctrl is held down."""
        self.testModifier(e)

        qt.QTreeView.dragMoveEvent(self, e)<|MERGE_RESOLUTION|>--- conflicted
+++ resolved
@@ -417,7 +417,7 @@
         hdr = self.header()
         hdr.setStretchLastSection(False)
         hdr.setSectionResizeMode(0, qt.QHeaderView.ResizeMode.Stretch)
-        hdr.setSectionResizeMode(1, qt.QHeaderView.ResizeMode.Fixed)
+        hdr.setSectionResizeMode(1, qt.QHeaderView.ResizeMode.Custom)
 
         # setup drag and drop
         self.setSelectionMode(qt.QAbstractItemView.SelectionMode.ExtendedSelection)
@@ -439,20 +439,12 @@
         event.setDropAction(qt.Qt.DropAction.IgnoreAction)
         event.ignore()
 
-<<<<<<< HEAD
-        if not self.viewport().rect().contains(event.position().toPoint()):
-            return
-
-        # get widget at event position
-        index = self.indexAt(event.position().toPoint())
-=======
         pos = event.position().toPoint()
         if not self.viewport().rect().contains(pos):
             return
 
         # get widget at event position
         index = self.indexAt(pos)
->>>>>>> e0124383
         if not index.isValid():
             index = self.rootIndex()
 
