name: Windows pip build

on:
  push:
    branches: [ master ]
  pull_request:
    branches: [ master ]

jobs:
  build:
    runs-on: windows-2022
    steps:
    
    - name: Checkout code
      uses: actions/checkout@v4

    - name: Set up Python 3.12
      uses: actions/setup-python@v5
      with:
        python-version: '3.12'
    
    - name: Upgrade pip
      run : |
        python -V
        python -m pip install --upgrade pip
<<<<<<< HEAD
    
    - name: Add msbuild to PATH
      uses: microsoft/setup-msbuild@v2
      
    - name: Install Qt6
=======
    - name: Install Qt
>>>>>>> e0124383
      uses: jurplel/install-qt-action@v4
      with:
        arch: 'win64_msvc2022_64'
        cache: 'true'
        cache-key-prefix: 'install-qt-action'
        version: '6.8.*'
        setup-python: false
    
    - name: Install Python dependencies
      run: |
        if (Test-Path "requirements.txt") { pip install -r requirements.txt }
        pip list
    
    - name: Build
      run: |
        python setup.py build_ext --inplace
    
    - name: Run tests
      run: |
        set QT_QPA_PLATFORM=minimal
        set VEUSZ_INPLACE_TEST=1
        python tests/runselftest.py
      env:
        VEUSZ_INPLACE_TEST: '1'
        VEUSZ_REMOVE_FROM_ENV: 'QT_PLUGIN_PATH QML2_IMPORT_PATH'<|MERGE_RESOLUTION|>--- conflicted
+++ resolved
@@ -8,47 +8,34 @@
 
 jobs:
   build:
-    runs-on: windows-2022
+
+    runs-on: windows-2019
+
     steps:
-    
-    - name: Checkout code
-      uses: actions/checkout@v4
-
-    - name: Set up Python 3.12
+    - uses: actions/checkout@v4
+    - name: Add msbuild to PATH
+      uses: microsoft/setup-msbuild@v2
+    - name: Set up Python 3.10
       uses: actions/setup-python@v5
       with:
-        python-version: '3.12'
-    
+        python-version: '3.10'
     - name: Upgrade pip
       run : |
         python -V
         python -m pip install --upgrade pip
-<<<<<<< HEAD
-    
-    - name: Add msbuild to PATH
-      uses: microsoft/setup-msbuild@v2
-      
-    - name: Install Qt6
-=======
     - name: Install Qt
->>>>>>> e0124383
       uses: jurplel/install-qt-action@v4
       with:
-        arch: 'win64_msvc2022_64'
         cache: 'true'
-        cache-key-prefix: 'install-qt-action'
-        version: '6.8.*'
+        cache-key-prefix: 'qt-windows-v1'
+        version: '5.15.2'
         setup-python: false
-    
     - name: Install Python dependencies
       run: |
-        if (Test-Path "requirements.txt") { pip install -r requirements.txt }
-        pip list
-    
+        pip install -r requirements.txt
     - name: Build
       run: |
         python setup.py build_ext --inplace
-    
     - name: Run tests
       run: |
         set QT_QPA_PLATFORM=minimal
